# claude.md

## Project Overview

USASpending Python Wrapper is a Python client library for the USAspending.gov API, providing a modern, client-centric interface with query builders, automatic pagination, and a plugin system for agency-specific functionality.

## USASpending API Reference Documentation
See `api-docs-links.md` for official endpoint documentation links
You may also use contex7 MCP to access the API documentation for the `usaspendingapi` project.

## Architecture Principles

### Agency-agnostic implementation
- Designed to work with any agency's data
- No hardcoded agency logic
- Provides agency-specific filters and helper methods via plugins
- Plugin system allows for easy extension
- `AgencyPlugin` provides agency code to name mapping

### Client-Centric Design
- All operations flow through a central `USASpending` client instance
- Resources accessed as properties: `client.awards`, `client.recipients`, etc.
- No global state or session variables
- Thread-safe through instance-based design

### Query Builder Pattern
- Chainable, immutable query construction via `_clone()` method
- Lazy evaluation - queries execute only when iterated
- Automatic, transparent pagination in `__iter__`
- Standard python List-like interface for results will fire relevant API calls (e.g. `len(client.awards)` fires off an API call to a `count` endpoint, for example)
- Type-safe with Generic[T] base class

### Resource Organization
- Resources grouped in `resources/` directory
- Each resource inherits from `BaseResource`
- Resources create and return appropriate query builders
- Clean separation between resources and queries

### Models and Data Structures
- Data models in `models/` directory
- Use composition for nested structures
- Raw API data stored in `_data` attribute
- Properties provide access to structured data
- Models are lazy-loaded to avoid unnecessary API calls and to ensure access to full data set
- Models can chain their associations (e.g. `award.transactions` to get all transactions for an award)
- Models provide helper methods to provide consitent naming conventions and data access patterns

## Code Style and Standards

### Python Guidelines
- Follow PEP 8 strictly
- Target Python 3.8+ for broad compatibility
- Use descriptive variable names
- Keep functions focused and single-purpose
- Prefer composition over inheritance

### Type Hints
- Use `from __future__ import annotations` for forward references
- Add type hints to ALL function signatures
- Use `TypeVar` and `Generic` for query builders
- Prefer `Optional[T]` over `Union[T, None]`

### Project Structure
```
src/usaspendingapi/
├── client.py              # Main USASpending client
├── config.py              # Configuration dataclass
├── exceptions.py          # Custom exceptions
├── resources/            # Resource classes
├── queries/              # Query builders
├── models/               # Data models
├── cache/                # Cache backends
├── plugins/              # Plugin system
└── utils/                # Utilities (retry, rate limit)
```

## Testing Strategy

### Test Organization
```
tests/
├── conftest.py           # Shared fixtures
├── test_client.py        # Client tests
├── queries/              # Query builder tests
├── models/               # Model tests
├── resources/            # Resource tests
└── fixtures/             # Real-world POST-header and response JSON data from USASPending API
```

### Testing Principles
<<<<<<< HEAD
- Use pytest for test framework
- Use fixtures for common test data
- Use TDD (Test-Driven Development) approach
- Aim for >80% test coverage
- Use `pytest-mock` for mocking
- Use `pytest-cov` for coverage reporting
=======
- Use pytest for all tests
- Use fixture data from `tests/fixtures/` as much as possible
- Mock external API calls with `MockUSASpendingClient`
- Use `ResponseBuilder` for consistent response formatting

### Key Testing Patterns

#### Mock Client Setup
```python
@pytest.fixture
def mock_client():
    config = Config(
        cache_backend="memory",
        rate_limit_calls=1000,
    )
    client = USASpending(config)
    client._make_request = Mock()
    return client
```

#### Testing Query Builders
- Verify immutability with `_clone()`
- Test filter accumulation
- Verify pagination behavior
- Test `first()`, `all()`, `count()` methods
>>>>>>> 85ecbc50

## Implementation Patterns

### Configuration
- Single `Config` dataclass with sensible defaults
- No environment variables in library code
- Configuration passed at client instantiation

### Resource Classes
- Lazy-loaded via property descriptors
- Stored in `_resources` dict
- Return query builder instances
- Handle resource-specific logic

### Query Builders
- Inherit from `QueryBuilder[T]` base
- Implement abstract methods:
  - `_endpoint()`: API endpoint
  - `_build_payload()`: Request payload
  - `_transform_result()`: Result transformation
- All filter methods return cloned instances

### Pagination Strategy
- Automatic in `__iter__` method
- Check `hasNext` in response metadata
- Support `max_pages` limit
- Page size limited to API maximum (100)
- Must be responsive to user-provided limit() filters (i.e. should not load more results than the user requested)

### Plugin System
- Simple registration via `client.register_plugin()`
- `AgencyPlugin` for agency name → code mapping
- Plugins can add custom filters and methods
- Plugins can extend existing resources or queries

### Cache Abstraction
- Implement a very simple `CacheBackend` abstraction interface for future extensibility
- Default implementation uses `cachier` for file-based caching
- Cache configurable via `Config` dataclass
- Cache all API responses

### Logging
- Implementd via custom `Logger` class using Python's `logging` module
- Log all API requests and responses, including total counts of API calls
- Log query execution times
- Config DEBUG or INFO level in `Config` dataclass

## Development Workflow

### Adding New Features
1. Define interface in resource class
2. Create query builder if needed
3. Write tests first (TDD)
4. Implement with full type hints
5. Add to `__all__` exports
6. Document in docstrings

### Code Review Checklist
- [ ] Query builders use `_clone()`
- [ ] All methods have type hints
- [ ] Docstrings follow Google style
- [ ] Proper exception handling
- [ ] Pythonic code style
- [ ] Simplicity and clarity are paramount

## Error Handling

### Exception Hierarchy
- `USASpendingError` - Base exception
- `APIError` - API response errors
- `RateLimitError` - Rate limit exceeded
- `ValidationError` - Invalid parameters

### Retry Logic
- Implemented in `RetryHandler`
- Exponential backoff
- Configurable max attempts
- Only retry on specific errors

## Documentation Standards

### Docstring Requirements
- Google style format
- Include parameter types
- Document return values
- Add usage examples
- Note any side effects

## Release Process

### Quality Gates
- 100% public API documented
- Type hints pass mypy
- Tests pass with >80% coverage
- No TODO/FIXME in code

### Versioning Strategy
- Semantic versioning
- Alpha releases initially
- Document all changes
- Migration guides for major versions<|MERGE_RESOLUTION|>--- conflicted
+++ resolved
@@ -88,18 +88,10 @@
 ```
 
 ### Testing Principles
-<<<<<<< HEAD
-- Use pytest for test framework
+- Mock at HTTP level
 - Use fixtures for common test data
-- Use TDD (Test-Driven Development) approach
-- Aim for >80% test coverage
-- Use `pytest-mock` for mocking
-- Use `pytest-cov` for coverage reporting
-=======
-- Use pytest for all tests
-- Use fixture data from `tests/fixtures/` as much as possible
-- Mock external API calls with `MockUSASpendingClient`
-- Use `ResponseBuilder` for consistent response formatting
+- Verify query builder immutability
+- Test plugin integration
 
 ### Key Testing Patterns
 
@@ -121,7 +113,6 @@
 - Test filter accumulation
 - Verify pagination behavior
 - Test `first()`, `all()`, `count()` methods
->>>>>>> 85ecbc50
 
 ## Implementation Patterns
 
